package handlers

import (
	"fmt"
	"html/template"
	"net/http"
	"path/filepath"
	"reflect"
	"regexp"
	"strings"

	"github.com/vouch/vouch-proxy/handlers/adfs"
	"github.com/vouch/vouch-proxy/handlers/common"
	"github.com/vouch/vouch-proxy/handlers/github"
	"github.com/vouch/vouch-proxy/handlers/google"
	"github.com/vouch/vouch-proxy/handlers/homeassistant"
	"github.com/vouch/vouch-proxy/handlers/indieauth"
	"github.com/vouch/vouch-proxy/handlers/nextcloud"
	"github.com/vouch/vouch-proxy/handlers/openid"
	"github.com/vouch/vouch-proxy/handlers/openstax"

	"go.uber.org/zap"

	securerandom "github.com/theckman/go-securerandom"

	"github.com/gorilla/sessions"
	"github.com/vouch/vouch-proxy/pkg/cfg"
	"github.com/vouch/vouch-proxy/pkg/cookie"
	"github.com/vouch/vouch-proxy/pkg/domains"
	"github.com/vouch/vouch-proxy/pkg/jwtmanager"
	"github.com/vouch/vouch-proxy/pkg/structs"
	"golang.org/x/oauth2"
)

// Index variables passed to index.tmpl
type Index struct {
	Msg      string
	TestURLs []string
	Testing  bool
}

// AuthError sets the values to return to nginx
type AuthError struct {
	Error string
	JWT   string
}

// Provider each Provider must support GetuserInfo
type Provider interface {
	Configure()
	GetUserInfo(r *http.Request, user *structs.User, customClaims *structs.CustomClaims, ptokens *structs.PTokens) error
}

const (
	base64Bytes = 32
)

var (
	indexTemplate *template.Template
	sessstore     *sessions.CookieStore
	log           *zap.SugaredLogger
	fastlog       *zap.Logger
	provider      Provider
)

// Configure see main.go configure()
func Configure() {
	log = cfg.Cfg.Logger
	fastlog = cfg.Cfg.FastLogger
	// http://www.gorillatoolkit.org/pkg/sessions
	sessstore = sessions.NewCookieStore([]byte(cfg.Cfg.Session.Key))
	sessstore.Options.HttpOnly = cfg.Cfg.Cookie.HTTPOnly
	sessstore.Options.Secure = cfg.Cfg.Cookie.Secure

	log.Debugf("handlers.Configure() attempting to parse templates with cfg.RootDir: %s", cfg.RootDir)
	indexTemplate = template.Must(template.ParseFiles(filepath.Join(cfg.RootDir, "templates/index.tmpl")))

	provider = getProvider()
	provider.Configure()
}

func loginURL(r *http.Request, state string) string {
	// State can be some kind of random generated hash string.
	// See relevant RFC: http://tools.ietf.org/html/rfc6749#section-10.12
	var lurl = ""
	if cfg.GenOAuth.Provider == cfg.Providers.IndieAuth {
		lurl = cfg.OAuthClient.AuthCodeURL(state, oauth2.SetAuthURLParam("response_type", "id"))
	} else if cfg.GenOAuth.Provider == cfg.Providers.ADFS {
		lurl = cfg.OAuthClient.AuthCodeURL(state, cfg.OAuthopts)
	} else {
		domain := domains.Matches(r.Host)
		log.Debugf("looking for redirect URL matching  %v", domain)
		for i, v := range cfg.GenOAuth.RedirectURLs {
			if strings.Contains(v, domain) {
				log.Debugf("redirect value matched at [%d]=%v", i, v)
				cfg.OAuthClient.RedirectURL = v
				break
			}
		}
		if cfg.OAuthopts != nil {
			lurl = cfg.OAuthClient.AuthCodeURL(state, cfg.OAuthopts)
		} else {
			lurl = cfg.OAuthClient.AuthCodeURL(state)
		}
	}
	// log.Debugf("loginURL %s", url)
	return lurl
}

// FindJWT look for JWT in Cookie, JWT Header, Authorization Header (OAuth2 Bearer Token)
// and Query String in that order
func FindJWT(r *http.Request) string {
	jwt, err := cookie.Cookie(r)
	if err == nil {
		log.Debugf("jwt from cookie: %s", jwt)
		return jwt
	}
	jwt = r.Header.Get(cfg.Cfg.Headers.JWT)
	if jwt != "" {
		log.Debugf("jwt from header %s: %s", cfg.Cfg.Headers.JWT, jwt)
		return jwt
	}
	auth := r.Header.Get("Authorization")
	if auth != "" {
		s := strings.SplitN(auth, " ", 2)
		if len(s) == 2 {
			jwt = s[1]
			log.Debugf("jwt from authorization header: %s", jwt)
			return jwt
		}
	}
	jwt = r.URL.Query().Get(cfg.Cfg.Headers.QueryString)
	if jwt != "" {
		log.Debugf("jwt from querystring %s: %s", cfg.Cfg.Headers.QueryString, jwt)
		return jwt
	}
	return ""
}

// ClaimsFromJWT parse the jwt and return the claims
func ClaimsFromJWT(jwt string) (jwtmanager.VouchClaims, error) {
	var claims jwtmanager.VouchClaims

	jwtParsed, err := jwtmanager.ParseTokenString(jwt)
	if err != nil {
		// it didn't parse, which means its bad, start over
		log.Error("jwtParsed returned error, clearing cookie")
		return claims, err
	}

	claims, err = jwtmanager.PTokenClaims(jwtParsed)
	if err != nil {
		// claims = jwtmanager.PTokenClaims(jwtParsed)
		// if claims == &jwtmanager.VouchClaims{} {
		return claims, err
	}
	log.Debugf("JWT Claims: %+v", claims)
	return claims, nil
}

// ValidateRequestHandler /validate
// TODO this should use the handler interface
func ValidateRequestHandler(w http.ResponseWriter, r *http.Request) {
	fastlog.Debug("/validate")

	// TODO: collapse all of the `if !cfg.Cfg.PublicAccess` calls
	// perhaps using an `ok=false` pattern
	jwt := FindJWT(r)
	// if jwt != "" {
	if jwt == "" {
		// If the module is configured to allow public access with no authentication, return 200 now
		if cfg.Cfg.PublicAccess {
			w.Header().Add(cfg.Cfg.Headers.User, "")
			log.Debugf("no jwt found, but public access is '%v', returning ok200", cfg.Cfg.PublicAccess)
			ok200(w, r)
		} else {
			error401(w, r, AuthError{Error: "no jwt found in request"})
		}
		return
	}

	claims, err := ClaimsFromJWT(jwt)
	if err != nil {
		// no email in jwt
		if !cfg.Cfg.PublicAccess {
			error401(w, r, AuthError{err.Error(), jwt})
		} else {
			w.Header().Add(cfg.Cfg.Headers.User, "")
		}
		return
	}

	if claims.Username == "" {
		// no email in jwt
		if !cfg.Cfg.PublicAccess {
			error401(w, r, AuthError{"no Username found in jwt", jwt})
		} else {
			w.Header().Add(cfg.Cfg.Headers.User, "")
		}
		return
	}
	fastlog.Info("jwt cookie",
		zap.String("username", claims.Username))

	if !cfg.Cfg.AllowAllUsers {
		if !jwtmanager.SiteInClaims(r.Host, &claims) {
			if !cfg.Cfg.PublicAccess {
				error401(w, r, AuthError{
					fmt.Sprintf("http header 'Host: %s' not authorized for configured `vouch.domains` (is Host being sent properly?)", r.Host),
					jwt})
			} else {
				w.Header().Add(cfg.Cfg.Headers.User, "")
			}
			return
		}
	}
	if len(cfg.Cfg.Headers.Claims) > 0 {
		log.Debug("Found claims in config, finding specific keys...")
		// Run through all the claims found
		for k, v := range claims.CustomClaims {
			// Run through the claims we are looking for
			for _, cv := range cfg.Cfg.Headers.Claims {
				// Check for matching claim
				if cv == k {
					log.Debug("Found matching claim key: ", k)
					customHeader := strings.Join([]string{cfg.Cfg.Headers.ClaimHeader, k}, "")
					// convert to string
					val := fmt.Sprint(v)
					if reflect.TypeOf(val).Kind() == reflect.String {
						// if val, ok := v.(string); ok {
						w.Header().Add(customHeader, val)
						log.Debug("Adding header for claim: ", k, " Name: ", customHeader, " Value: ", val)
					} else if val, ok := v.([]interface{}); ok {
						strs := make([]string, len(val))
						for i, v := range val {
							strs[i] = fmt.Sprintf("\"%s\"", v)
						}
						log.Debug("Adding header for claim: ", k, " Name: ", customHeader, " Value: ", strings.Join(strs, ","))
						w.Header().Add(customHeader, strings.Join(strs, ","))
					} else {
						log.Errorf("Couldn't parse header type for %s %+v.  Please submit an issue.", k, v)
					}
				}
			}
		}
	}

	w.Header().Add(cfg.Cfg.Headers.User, claims.Username)
	w.Header().Add(cfg.Cfg.Headers.Success, "true")

	if cfg.Cfg.Headers.AccessToken != "" {
		if claims.PAccessToken != "" {
			w.Header().Add(cfg.Cfg.Headers.AccessToken, claims.PAccessToken)
		}
	}
	if cfg.Cfg.Headers.IDToken != "" {
		if claims.PIdToken != "" {
			w.Header().Add(cfg.Cfg.Headers.IDToken, claims.PIdToken)

		}
	}
	// fastlog.Debugf("response headers %+v", w.Header())
	// fastlog.Debug("response header",
	// 	zap.String(cfg.Cfg.Headers.User, w.Header().Get(cfg.Cfg.Headers.User)))
	fastlog.Debug("response header",
		zap.Any("all headers", w.Header()))

	// good to go!!
	if cfg.Cfg.Testing {
		renderIndex(w, "user authorized "+claims.Username)
	} else {
		ok200(w, r)
	}

	// TODO
	// parse the jwt and see if the claim is valid for the domain

}

// LogoutHandler /logout
// currently performs a 302 redirect to Google
func LogoutHandler(w http.ResponseWriter, r *http.Request) {
	log.Debug("/logout")
	cookie.ClearCookie(w, r)

	log.Debug("deleting session")
	sessstore.MaxAge(-1)
	session, err := sessstore.Get(r, cfg.Cfg.Session.Name)
	if err != nil {
		log.Error(err)
	}
	if err = session.Save(r, w); err != nil {
		log.Error(err)
	}
	sessstore.MaxAge(300)

	var requestedURL = r.URL.Query().Get("url")
	if requestedURL != "" {
		redirect302(w, r, requestedURL)
	} else {
		renderIndex(w, "/logout you have been logged out")
	}
}

// HealthcheckHandler /healthcheck
// just returns 200 '{ "ok": true }'
func HealthcheckHandler(w http.ResponseWriter, r *http.Request) {
	w.Header().Set("Content-Type", "application/json")
	if _, err := fmt.Fprintf(w, "{ \"ok\": true }"); err != nil {
		log.Error(err)
	}
}

var regExJustAlphaNum, _ = regexp.Compile("[^a-zA-Z0-9]+")

func generateStateNonce() (string, error) {
	state, err := securerandom.URLBase64InBytes(base64Bytes)
	if err != nil {
		return "", err
	}
	state = regExJustAlphaNum.ReplaceAllString(state, "")
	return state, nil
}

// LoginHandler /login
// currently performs a 302 redirect to Google
func LoginHandler(w http.ResponseWriter, r *http.Request) {
	log.Debug("/login")
	// no matter how you ended up here, make sure the cookie gets cleared out
	cookie.ClearCookie(w, r)

	session, err := sessstore.Get(r, cfg.Cfg.Session.Name)
	if err != nil {
		log.Warnf("couldn't find existing encrypted secure cookie with name %s: %s (probably fine)", cfg.Cfg.Session.Name, err)
	}

	state, err := generateStateNonce()
	if err != nil {
		log.Error(err)
	}

	// set the state variable in the session
	session.Values["state"] = state
	log.Debugf("session state set to %s", session.Values["state"])

	// increment the failure counter for this domain

	// requestedURL comes from nginx in the query string via a 302 redirect
	// it sets the ultimate destination
	// https://vouch.yoursite.com/login?url=
	var requestedURL = r.URL.Query().Get("url")
	if requestedURL == "" {
		renderIndex(w, "/login no destination URL requested")
		log.Error("no destination URL requested")
		return
	}

	// set session variable for eventual 302 redirecton to original request
	session.Values["requestedURL"] = requestedURL
	log.Debugf("session requestedURL set to %s", session.Values["requestedURL"])

	// stop them after three failures for this URL
	var failcount = 0
	if session.Values[requestedURL] != nil {
		failcount = session.Values[requestedURL].(int)
		log.Debugf("failcount for %s is %d", requestedURL, failcount)
	}
	failcount++
	session.Values[requestedURL] = failcount

	log.Debug("saving session")
	if err = session.Save(r, w); err != nil {
		log.Error(err)
	}

	if failcount > 2 {
		var vouchError = r.URL.Query().Get("error")
		renderIndex(w, "/login too many redirects for "+requestedURL+" - "+vouchError)
	} else {
		// bounce to oauth provider for login
		var lURL = loginURL(r, state)
		log.Debugf("redirecting to oauthURL %s", lURL)
		redirect302(w, r, lURL)
	}
}

func renderIndex(w http.ResponseWriter, msg string) {
	if err := indexTemplate.Execute(w, &Index{Msg: msg, TestURLs: cfg.Cfg.TestURLs, Testing: cfg.Cfg.Testing}); err != nil {
		log.Error(err)
	}
}

// VerifyUser validates that the domains match for the user
func VerifyUser(u interface{}) (bool, error) {

	user := u.(structs.User)

	switch {

	// AllowAllUsers
	case cfg.Cfg.AllowAllUsers:
		log.Debugf("VerifyUser: Success! skipping verification, cfg.Cfg.AllowAllUsers is %t", cfg.Cfg.AllowAllUsers)
		return true, nil

	// WhiteList
	case len(cfg.Cfg.WhiteList) != 0:
		for _, wl := range cfg.Cfg.WhiteList {
			if user.Username == wl {
				log.Debugf("VerifyUser: Success! found user.Username in WhiteList: %s", user.Username)
				return true, nil
			}
		}
		return false, fmt.Errorf("VerifyUser: user.Username not found in WhiteList: %s", user.Username)

	// TeamWhiteList
	case len(cfg.Cfg.TeamWhiteList) != 0:
		for _, team := range user.TeamMemberships {
			for _, wl := range cfg.Cfg.TeamWhiteList {
				if team == wl {
					log.Debugf("VerifyUser: Success! found user.TeamWhiteList in TeamWhiteList: %s for user %s", wl, user.Username)
					return true, nil
				}
			}
		}
		return false, fmt.Errorf("VerifyUser: user.TeamMemberships %s not found in TeamWhiteList: %s for user %s", user.TeamMemberships, cfg.Cfg.TeamWhiteList, user.Username)

	// Domains
	case len(cfg.Cfg.Domains) != 0:
		if domains.IsUnderManagement(user.Email) {
			log.Debugf("VerifyUser: Success! Email %s found within a "+cfg.Branding.CcName+" managed domain", user.Email)
			return true, nil
		}
		return false, fmt.Errorf("VerifyUser: Email %s is not within a "+cfg.Branding.CcName+" managed domain", user.Email)

	// nothing configured, allow everyone through
	default:
		log.Warn("VerifyUser: no domains, whitelist, teamWhitelist or AllowAllUsers configured, any successful auth to the IdP authorizes access")
		return true, nil
	}
}

// CallbackHandler /auth
// - validate info from oauth provider (Google, GitHub, OIDC, etc)
// - create user
// - issue jwt in the form of a cookie
func CallbackHandler(w http.ResponseWriter, r *http.Request) {
	log.Debug("/auth")
	// Handle the exchange code to initiate a transport.

	session, err := sessstore.Get(r, cfg.Cfg.Session.Name)
	if err != nil {
		log.Errorf("/auth could not find session store %s", cfg.Cfg.Session.Name)
		http.Error(w, err.Error(), http.StatusInternalServerError)
		return
	}

	// is the nonce "state" valid?
	queryState := r.URL.Query().Get("state")
	if session.Values["state"] != queryState {
		log.Errorf("/auth Invalid session state: stored %s, returned %s", session.Values["state"], queryState)
		renderIndex(w, "/auth Invalid session state.")
		return
	}

	errorState := r.URL.Query().Get("error")
	if errorState != "" {
		errorDescription := r.URL.Query().Get("error_description")
		log.Warn("/auth Error state: ", errorState, ", Error description: ", errorDescription)
		w.WriteHeader(http.StatusForbidden)
		renderIndex(w, "FORBIDDEN: "+errorDescription)
		return
	}

	user := structs.User{}
	customClaims := structs.CustomClaims{}
	ptokens := structs.PTokens{}

	if err := getUserInfo(r, &user, &customClaims, &ptokens); err != nil {
		log.Error(err)
		http.Error(w, err.Error(), http.StatusBadRequest)
		return
	}
	log.Debugf("/auth Claims from userinfo: %+v", customClaims)
	//getProviderJWT(r, &user)
	log.Debug("/auth CallbackHandler")
	log.Debugf("/auth %+v", user)

	if ok, err := VerifyUser(user); !ok {
		log.Error(err)
		renderIndex(w, fmt.Sprintf("/auth User is not authorized. %s Please try again.", err))
		return
	}

	// SUCCESS!! they are authorized

	// issue the jwt
	tokenstring := jwtmanager.CreateUserTokenString(user, customClaims, ptokens)
	cookie.SetCookie(w, r, tokenstring)

	// get the originally requested URL so we can send them on their way
	requestedURL := session.Values["requestedURL"].(string)
	if requestedURL != "" {
		// clear out the session value
		session.Values["requestedURL"] = ""
		session.Values[requestedURL] = 0
		if err = session.Save(r, w); err != nil {
			log.Error(err)
		}

		redirect302(w, r, requestedURL)
		return
	}
	// otherwise serve an html page
	renderIndex(w, "/auth "+tokenstring)
}

func getUserInfo(r *http.Request, user *structs.User, customClaims *structs.CustomClaims, ptokens *structs.PTokens) error {
<<<<<<< HEAD

	// indieauth sends the "me" setting in json back to the callback, so just pluck it from the callback
	if cfg.GenOAuth.Provider == cfg.Providers.IndieAuth {
		return getUserInfoFromIndieAuth(r, user, customClaims)
	} else if cfg.GenOAuth.Provider == cfg.Providers.ADFS {
		return getUserInfoFromADFS(r, user, customClaims, ptokens)
	}
	providerToken, err := cfg.OAuthClient.Exchange(context.TODO(), r.URL.Query().Get("code"))
	if err != nil {
		return err
	}
	if cfg.GenOAuth.Provider == cfg.Providers.HomeAssistant {
		ptokens.PAccessToken = providerToken.Extra("access_token").(string)
		return getUserInfoFromHomeAssistant(r, user, customClaims)
	}
	ptokens.PAccessToken = providerToken.AccessToken
	if cfg.GenOAuth.Provider == cfg.Providers.OpenStax {
		client := cfg.OAuthClient.Client(context.TODO(), providerToken)
		return getUserInfoFromOpenStax(client, user, customClaims, providerToken)
	}

	if providerToken.Extra("id_token") != nil {
		// Certain providers (eg. gitea) don't provide an id_token
		// and it's not neccessary for the authentication phase
		ptokens.PIdToken = providerToken.Extra("id_token").(string)
	} else {
		log.Debugf("id_token missing - may not be supported by this provider")
	}

	log.Debugf("ptokens: %+v", ptokens)

	// make the "third leg" request back to provider to exchange the token for the userinfo
	client := cfg.OAuthClient.Client(context.TODO(), providerToken)
	if cfg.GenOAuth.Provider == cfg.Providers.Google {
		return getUserInfoFromGoogle(client, user, customClaims)
	} else if cfg.GenOAuth.Provider == cfg.Providers.GitHub {
		return getUserInfoFromGitHub(client, user, customClaims, providerToken)
	} else if cfg.GenOAuth.Provider == cfg.Providers.OIDC {
		return getUserInfoFromOpenID(client, user, customClaims, providerToken)
	}
	log.Error("we don't know how to look up the user info")
	return nil
}

func getUserInfoFromOpenID(client *http.Client, user *structs.User, customClaims *structs.CustomClaims, ptoken *oauth2.Token) (rerr error) {
	userinfo, err := client.Get(cfg.GenOAuth.UserInfoURL)
	if err != nil {
		return err
	}
	defer func() {
		if err := userinfo.Body.Close(); err != nil {
			rerr = err
		}
	}()
	data, _ := ioutil.ReadAll(userinfo.Body)
	log.Infof("OpenID userinfo body: %s", string(data))
	if err = mapClaims(data, customClaims); err != nil {
		log.Error(err)
		return err
	}
	if err = json.Unmarshal(data, user); err != nil {
		log.Error(err)
		return err
	}
	user.PrepareUserData()
	return nil
}

func getUserInfoFromOpenStax(client *http.Client, user *structs.User, customClaims *structs.CustomClaims, ptoken *oauth2.Token) (rerr error) {
	userinfo, err := client.Get(cfg.GenOAuth.UserInfoURL)
	if err != nil {
		return err
	}
	defer func() {
		if err := userinfo.Body.Close(); err != nil {
			rerr = err
		}
	}()
	data, _ := ioutil.ReadAll(userinfo.Body)
	log.Infof("OpenStax userinfo body: %s", string(data))
	if err = mapClaims(data, customClaims); err != nil {
		log.Error(err)
		return err
	}
	oxUser := structs.OpenStaxUser{}
	if err = json.Unmarshal(data, &oxUser); err != nil {
		log.Error(err)
		return err
	}

	oxUser.PrepareUserData()
	user.Email = oxUser.Email
	user.Name = oxUser.Name
	user.Username = oxUser.Username
	user.ID = oxUser.ID
	user.PrepareUserData()
	return nil
}

func getUserInfoFromGoogle(client *http.Client, user *structs.User, customClaims *structs.CustomClaims) (rerr error) {
	userinfo, err := client.Get(cfg.GenOAuth.UserInfoURL)
	if err != nil {
		return err
	}
	defer func() {
		if err := userinfo.Body.Close(); err != nil {
			rerr = err
		}
	}()
	data, _ := ioutil.ReadAll(userinfo.Body)
	log.Infof("google userinfo body: %s", string(data))
	if err = mapClaims(data, customClaims); err != nil {
		log.Error(err)
		return err
	}
	if err = json.Unmarshal(data, user); err != nil {
		log.Error(err)
		return err
	}
	user.PrepareUserData()

	return nil
}

// github
// https://developer.github.com/apps/building-integrations/setting-up-and-registering-oauth-apps/about-authorization-options-for-oauth-apps/
func getUserInfoFromGitHub(client *http.Client, user *structs.User, customClaims *structs.CustomClaims, ptoken *oauth2.Token) (rerr error) {

	log.Errorf("ptoken.AccessToken: %s", ptoken.AccessToken)
	userinfo, err := client.Get(cfg.GenOAuth.UserInfoURL + ptoken.AccessToken)
	if err != nil {
		// http.Error(w, err.Error(), http.StatusBadRequest)
		return err
	}
	defer func() {
		if err := userinfo.Body.Close(); err != nil {
			rerr = err
		}
	}()
	data, _ := ioutil.ReadAll(userinfo.Body)
	log.Infof("github userinfo body: %s", string(data))
	if err = mapClaims(data, customClaims); err != nil {
		log.Error(err)
		return err
	}
	ghUser := structs.GitHubUser{}
	if err = json.Unmarshal(data, &ghUser); err != nil {
		log.Error(err)
		return err
	}
	log.Debug("getUserInfoFromGitHub ghUser")
	log.Debug(ghUser)
	log.Debug("getUserInfoFromGitHub user")
	log.Debug(user)

	ghUser.PrepareUserData()
	user.Email = ghUser.Email
	user.Name = ghUser.Name
	user.Username = ghUser.Username
	user.ID = ghUser.ID
	// user = &ghUser.User

	log.Debug("getUserInfoFromGitHub")
	log.Debug(user)
	return nil
}

func getUserInfoFromIndieAuth(r *http.Request, user *structs.User, customClaims *structs.CustomClaims) (rerr error) {

	code := r.URL.Query().Get("code")
	log.Errorf("ptoken.AccessToken: %s", code)
	var b bytes.Buffer
	w := multipart.NewWriter(&b)
	// v.Set("code", code)
	fw, err := w.CreateFormField("code")
	if err != nil {
		return err
	}
	if _, err = fw.Write([]byte(code)); err != nil {
		return err
	}
	// v.Set("redirect_uri", cfg.GenOAuth.RedirectURL)
	if fw, err = w.CreateFormField("redirect_uri"); err != nil {
		return err
	}
	if _, err = fw.Write([]byte(cfg.GenOAuth.RedirectURL)); err != nil {
		return err
	}
	// v.Set("client_id", cfg.GenOAuth.ClientID)
	if fw, err = w.CreateFormField("client_id"); err != nil {
		return err
	}
	if _, err = fw.Write([]byte(cfg.GenOAuth.ClientID)); err != nil {
		return err
	}
	if err = w.Close(); err != nil {
		log.Error("error closing writer.")
	}

	req, err := http.NewRequest("POST", cfg.GenOAuth.AuthURL, &b)
	if err != nil {
		return err
	}
	req.Header.Set("Content-Type", w.FormDataContentType())
	req.Header.Set("Accept", "application/json")

	// v := url.Values{}
	// userinfo, err := client.PostForm(cfg.GenOAuth.UserInfoURL, v)

	client := &http.Client{}
	userinfo, err := client.Do(req)

	if err != nil {
		// http.Error(w, err.Error(), http.StatusBadRequest)
		return err
	}
	defer func() {
		if err := userinfo.Body.Close(); err != nil {
			rerr = err
		}
	}()

	data, _ := ioutil.ReadAll(userinfo.Body)
	log.Infof("indieauth userinfo body: %s", string(data))
	if err = mapClaims(data, customClaims); err != nil {
		log.Error(err)
		return err
	}
	iaUser := structs.IndieAuthUser{}
	if err = json.Unmarshal(data, &iaUser); err != nil {
		log.Error(err)
		return err
	}
	iaUser.PrepareUserData()
	user.Username = iaUser.Username
	log.Debug(user)
	return nil
}

// More info: https://developers.home-assistant.io/docs/en/auth_api.html
func getUserInfoFromHomeAssistant(r *http.Request, user *structs.User, customClaims *structs.CustomClaims) (rerr error) {
	// Home assistant does not provide an API to query username, so we statically set it to "homeassistant"
	user.Username = "homeassistant"
	return nil
}

type adfsTokenRes struct {
	AccessToken string `json:"access_token"`
	TokenType   string `json:"token_type"`
	IDToken     string `json:"id_token"`
	ExpiresIn   int64  `json:"expires_in"` // relative seconds from now
}

// More info: https://docs.microsoft.com/en-us/windows-server/identity/ad-fs/overview/ad-fs-scenarios-for-developers#supported-scenarios
func getUserInfoFromADFS(r *http.Request, user *structs.User, customClaims *structs.CustomClaims, ptokens *structs.PTokens) (rerr error) {
	code := r.URL.Query().Get("code")
	log.Debugf("code: %s", code)

	formData := url.Values{}
	formData.Set("code", code)
	formData.Set("grant_type", "authorization_code")
	formData.Set("resource", cfg.GenOAuth.RedirectURL)
	formData.Set("client_id", cfg.GenOAuth.ClientID)
	formData.Set("redirect_uri", cfg.GenOAuth.RedirectURL)
	if cfg.GenOAuth.ClientSecret != "" {
		formData.Set("client_secret", cfg.GenOAuth.ClientSecret)
	}
	req, err := http.NewRequest("POST", cfg.GenOAuth.TokenURL, strings.NewReader(formData.Encode()))
	if err != nil {
		return err
	}
	req.Header.Add("Content-Type", "application/x-www-form-urlencoded")
	req.Header.Add("Content-Length", strconv.Itoa(len(formData.Encode())))
	req.Header.Set("Accept", "application/json")

	client := &http.Client{}
	userinfo, err := client.Do(req)

	if err != nil {
		return err
	}
	defer func() {
		if err := userinfo.Body.Close(); err != nil {
			rerr = err
		}
	}()

	data, _ := ioutil.ReadAll(userinfo.Body)
	tokenRes := adfsTokenRes{}

	if err := json.Unmarshal(data, &tokenRes); err != nil {
		return fmt.Errorf("getUserInfoFromADFS oauth2: cannot fetch token: %+v", err)
	}

	ptokens.PAccessToken = string(tokenRes.AccessToken)
	ptokens.PIdToken = string(tokenRes.IDToken)

	s := strings.Split(tokenRes.IDToken, ".")
	if len(s) < 2 {
		return fmt.Errorf("getUserInfoFromADFS jws: invalid token received")
	}

	idToken, err := base64.RawURLEncoding.DecodeString(s[1])
	if err != nil {
		return fmt.Errorf("getUserInfoFromADFS decode token: %+v", err)
	}
	log.Debugf("getUserInfoFromADFS idToken: %+v", string(idToken))

	adfsUser := structs.ADFSUser{}
	json.Unmarshal([]byte(idToken), &adfsUser)
	log.Infof("adfs adfsUser: %+v", adfsUser)
	// data contains an access token, refresh token, and id token
	// Please note that in order for custom claims to work you MUST set allatclaims in ADFS to be passed
	// https://oktotechnologies.ca/2018/08/26/adfs-openidconnect-configuration/
	if err = mapClaims([]byte(idToken), customClaims); err != nil {
		return err
	}
	adfsUser.PrepareUserData()
	var rxEmail = regexp.MustCompile("^[a-zA-Z0-9.!#$%&'*+\\/=?^_`{|}~-]+@[a-zA-Z0-9](?:[a-zA-Z0-9-]{0,61}[a-zA-Z0-9])?(?:\\.[a-zA-Z0-9](?:[a-zA-Z0-9-]{0,61}[a-zA-Z0-9])?)*$")

	if len(adfsUser.Email) == 0 {
		// If the email is blank, we will try to determine if the UPN is an email.
		if rxEmail.MatchString(adfsUser.UPN) {
			// Set the email from UPN if there is a valid email present.
			adfsUser.Email = adfsUser.UPN
		}
	}
	user.Username = adfsUser.Username
	user.Email = adfsUser.Email
	log.Debugf("User Obj: %+v", user)
	return nil
=======
	return provider.GetUserInfo(r, user, customClaims, ptokens)
}

func getProvider() Provider {
	switch cfg.GenOAuth.Provider {
	case cfg.Providers.IndieAuth:
		return indieauth.Provider{}
	case cfg.Providers.ADFS:
		return adfs.Provider{}
	case cfg.Providers.HomeAssistant:
		return homeassistant.Provider{}
	case cfg.Providers.OpenStax:
		return openstax.Provider{}
	case cfg.Providers.Google:
		return google.Provider{}
	case cfg.Providers.GitHub:
		return github.Provider{PrepareTokensAndClient: common.PrepareTokensAndClient}
	case cfg.Providers.Nextcloud:
		return nextcloud.Provider{}
	case cfg.Providers.OIDC:
		return openid.Provider{}
	default:
		// shouldn't ever reach this since cfg checks for a properly configure `oauth.provider`
		log.Fatal("oauth.provider appears to be misconfigured, please check your config")
		return nil
	}
>>>>>>> 1779bc9d
}

// the standard error
// this is captured by nginx, which converts the 401 into 302 to the login page
func error401(w http.ResponseWriter, r *http.Request, ae AuthError) {
	log.Error(ae.Error)
	cookie.ClearCookie(w, r)
	// w.Header().Set("X-Vouch-Error", ae.Error)
	http.Error(w, ae.Error, http.StatusUnauthorized)
	// TODO put this back in place if multiple auth mechanism are available
	// c.HTML(http.StatusBadRequest, "error.tmpl", gin.H{"message": errStr})
}

func error401na(w http.ResponseWriter, r *http.Request) {
	error401(w, r, AuthError{Error: "not authorized"})
}

func redirect302(w http.ResponseWriter, r *http.Request, rURL string) {
	if cfg.Cfg.Testing {
		cfg.Cfg.TestURLs = append(cfg.Cfg.TestURLs, rURL)
		renderIndex(w, "302 redirect to: "+rURL)
		return
	}
	http.Redirect(w, r, rURL, http.StatusFound)
}

func ok200(w http.ResponseWriter, r *http.Request) {
	_, err := w.Write([]byte("200 OK\n"))
	if err != nil {
		log.Error(err)
	}
}<|MERGE_RESOLUTION|>--- conflicted
+++ resolved
@@ -515,339 +515,6 @@
 }
 
 func getUserInfo(r *http.Request, user *structs.User, customClaims *structs.CustomClaims, ptokens *structs.PTokens) error {
-<<<<<<< HEAD
-
-	// indieauth sends the "me" setting in json back to the callback, so just pluck it from the callback
-	if cfg.GenOAuth.Provider == cfg.Providers.IndieAuth {
-		return getUserInfoFromIndieAuth(r, user, customClaims)
-	} else if cfg.GenOAuth.Provider == cfg.Providers.ADFS {
-		return getUserInfoFromADFS(r, user, customClaims, ptokens)
-	}
-	providerToken, err := cfg.OAuthClient.Exchange(context.TODO(), r.URL.Query().Get("code"))
-	if err != nil {
-		return err
-	}
-	if cfg.GenOAuth.Provider == cfg.Providers.HomeAssistant {
-		ptokens.PAccessToken = providerToken.Extra("access_token").(string)
-		return getUserInfoFromHomeAssistant(r, user, customClaims)
-	}
-	ptokens.PAccessToken = providerToken.AccessToken
-	if cfg.GenOAuth.Provider == cfg.Providers.OpenStax {
-		client := cfg.OAuthClient.Client(context.TODO(), providerToken)
-		return getUserInfoFromOpenStax(client, user, customClaims, providerToken)
-	}
-
-	if providerToken.Extra("id_token") != nil {
-		// Certain providers (eg. gitea) don't provide an id_token
-		// and it's not neccessary for the authentication phase
-		ptokens.PIdToken = providerToken.Extra("id_token").(string)
-	} else {
-		log.Debugf("id_token missing - may not be supported by this provider")
-	}
-
-	log.Debugf("ptokens: %+v", ptokens)
-
-	// make the "third leg" request back to provider to exchange the token for the userinfo
-	client := cfg.OAuthClient.Client(context.TODO(), providerToken)
-	if cfg.GenOAuth.Provider == cfg.Providers.Google {
-		return getUserInfoFromGoogle(client, user, customClaims)
-	} else if cfg.GenOAuth.Provider == cfg.Providers.GitHub {
-		return getUserInfoFromGitHub(client, user, customClaims, providerToken)
-	} else if cfg.GenOAuth.Provider == cfg.Providers.OIDC {
-		return getUserInfoFromOpenID(client, user, customClaims, providerToken)
-	}
-	log.Error("we don't know how to look up the user info")
-	return nil
-}
-
-func getUserInfoFromOpenID(client *http.Client, user *structs.User, customClaims *structs.CustomClaims, ptoken *oauth2.Token) (rerr error) {
-	userinfo, err := client.Get(cfg.GenOAuth.UserInfoURL)
-	if err != nil {
-		return err
-	}
-	defer func() {
-		if err := userinfo.Body.Close(); err != nil {
-			rerr = err
-		}
-	}()
-	data, _ := ioutil.ReadAll(userinfo.Body)
-	log.Infof("OpenID userinfo body: %s", string(data))
-	if err = mapClaims(data, customClaims); err != nil {
-		log.Error(err)
-		return err
-	}
-	if err = json.Unmarshal(data, user); err != nil {
-		log.Error(err)
-		return err
-	}
-	user.PrepareUserData()
-	return nil
-}
-
-func getUserInfoFromOpenStax(client *http.Client, user *structs.User, customClaims *structs.CustomClaims, ptoken *oauth2.Token) (rerr error) {
-	userinfo, err := client.Get(cfg.GenOAuth.UserInfoURL)
-	if err != nil {
-		return err
-	}
-	defer func() {
-		if err := userinfo.Body.Close(); err != nil {
-			rerr = err
-		}
-	}()
-	data, _ := ioutil.ReadAll(userinfo.Body)
-	log.Infof("OpenStax userinfo body: %s", string(data))
-	if err = mapClaims(data, customClaims); err != nil {
-		log.Error(err)
-		return err
-	}
-	oxUser := structs.OpenStaxUser{}
-	if err = json.Unmarshal(data, &oxUser); err != nil {
-		log.Error(err)
-		return err
-	}
-
-	oxUser.PrepareUserData()
-	user.Email = oxUser.Email
-	user.Name = oxUser.Name
-	user.Username = oxUser.Username
-	user.ID = oxUser.ID
-	user.PrepareUserData()
-	return nil
-}
-
-func getUserInfoFromGoogle(client *http.Client, user *structs.User, customClaims *structs.CustomClaims) (rerr error) {
-	userinfo, err := client.Get(cfg.GenOAuth.UserInfoURL)
-	if err != nil {
-		return err
-	}
-	defer func() {
-		if err := userinfo.Body.Close(); err != nil {
-			rerr = err
-		}
-	}()
-	data, _ := ioutil.ReadAll(userinfo.Body)
-	log.Infof("google userinfo body: %s", string(data))
-	if err = mapClaims(data, customClaims); err != nil {
-		log.Error(err)
-		return err
-	}
-	if err = json.Unmarshal(data, user); err != nil {
-		log.Error(err)
-		return err
-	}
-	user.PrepareUserData()
-
-	return nil
-}
-
-// github
-// https://developer.github.com/apps/building-integrations/setting-up-and-registering-oauth-apps/about-authorization-options-for-oauth-apps/
-func getUserInfoFromGitHub(client *http.Client, user *structs.User, customClaims *structs.CustomClaims, ptoken *oauth2.Token) (rerr error) {
-
-	log.Errorf("ptoken.AccessToken: %s", ptoken.AccessToken)
-	userinfo, err := client.Get(cfg.GenOAuth.UserInfoURL + ptoken.AccessToken)
-	if err != nil {
-		// http.Error(w, err.Error(), http.StatusBadRequest)
-		return err
-	}
-	defer func() {
-		if err := userinfo.Body.Close(); err != nil {
-			rerr = err
-		}
-	}()
-	data, _ := ioutil.ReadAll(userinfo.Body)
-	log.Infof("github userinfo body: %s", string(data))
-	if err = mapClaims(data, customClaims); err != nil {
-		log.Error(err)
-		return err
-	}
-	ghUser := structs.GitHubUser{}
-	if err = json.Unmarshal(data, &ghUser); err != nil {
-		log.Error(err)
-		return err
-	}
-	log.Debug("getUserInfoFromGitHub ghUser")
-	log.Debug(ghUser)
-	log.Debug("getUserInfoFromGitHub user")
-	log.Debug(user)
-
-	ghUser.PrepareUserData()
-	user.Email = ghUser.Email
-	user.Name = ghUser.Name
-	user.Username = ghUser.Username
-	user.ID = ghUser.ID
-	// user = &ghUser.User
-
-	log.Debug("getUserInfoFromGitHub")
-	log.Debug(user)
-	return nil
-}
-
-func getUserInfoFromIndieAuth(r *http.Request, user *structs.User, customClaims *structs.CustomClaims) (rerr error) {
-
-	code := r.URL.Query().Get("code")
-	log.Errorf("ptoken.AccessToken: %s", code)
-	var b bytes.Buffer
-	w := multipart.NewWriter(&b)
-	// v.Set("code", code)
-	fw, err := w.CreateFormField("code")
-	if err != nil {
-		return err
-	}
-	if _, err = fw.Write([]byte(code)); err != nil {
-		return err
-	}
-	// v.Set("redirect_uri", cfg.GenOAuth.RedirectURL)
-	if fw, err = w.CreateFormField("redirect_uri"); err != nil {
-		return err
-	}
-	if _, err = fw.Write([]byte(cfg.GenOAuth.RedirectURL)); err != nil {
-		return err
-	}
-	// v.Set("client_id", cfg.GenOAuth.ClientID)
-	if fw, err = w.CreateFormField("client_id"); err != nil {
-		return err
-	}
-	if _, err = fw.Write([]byte(cfg.GenOAuth.ClientID)); err != nil {
-		return err
-	}
-	if err = w.Close(); err != nil {
-		log.Error("error closing writer.")
-	}
-
-	req, err := http.NewRequest("POST", cfg.GenOAuth.AuthURL, &b)
-	if err != nil {
-		return err
-	}
-	req.Header.Set("Content-Type", w.FormDataContentType())
-	req.Header.Set("Accept", "application/json")
-
-	// v := url.Values{}
-	// userinfo, err := client.PostForm(cfg.GenOAuth.UserInfoURL, v)
-
-	client := &http.Client{}
-	userinfo, err := client.Do(req)
-
-	if err != nil {
-		// http.Error(w, err.Error(), http.StatusBadRequest)
-		return err
-	}
-	defer func() {
-		if err := userinfo.Body.Close(); err != nil {
-			rerr = err
-		}
-	}()
-
-	data, _ := ioutil.ReadAll(userinfo.Body)
-	log.Infof("indieauth userinfo body: %s", string(data))
-	if err = mapClaims(data, customClaims); err != nil {
-		log.Error(err)
-		return err
-	}
-	iaUser := structs.IndieAuthUser{}
-	if err = json.Unmarshal(data, &iaUser); err != nil {
-		log.Error(err)
-		return err
-	}
-	iaUser.PrepareUserData()
-	user.Username = iaUser.Username
-	log.Debug(user)
-	return nil
-}
-
-// More info: https://developers.home-assistant.io/docs/en/auth_api.html
-func getUserInfoFromHomeAssistant(r *http.Request, user *structs.User, customClaims *structs.CustomClaims) (rerr error) {
-	// Home assistant does not provide an API to query username, so we statically set it to "homeassistant"
-	user.Username = "homeassistant"
-	return nil
-}
-
-type adfsTokenRes struct {
-	AccessToken string `json:"access_token"`
-	TokenType   string `json:"token_type"`
-	IDToken     string `json:"id_token"`
-	ExpiresIn   int64  `json:"expires_in"` // relative seconds from now
-}
-
-// More info: https://docs.microsoft.com/en-us/windows-server/identity/ad-fs/overview/ad-fs-scenarios-for-developers#supported-scenarios
-func getUserInfoFromADFS(r *http.Request, user *structs.User, customClaims *structs.CustomClaims, ptokens *structs.PTokens) (rerr error) {
-	code := r.URL.Query().Get("code")
-	log.Debugf("code: %s", code)
-
-	formData := url.Values{}
-	formData.Set("code", code)
-	formData.Set("grant_type", "authorization_code")
-	formData.Set("resource", cfg.GenOAuth.RedirectURL)
-	formData.Set("client_id", cfg.GenOAuth.ClientID)
-	formData.Set("redirect_uri", cfg.GenOAuth.RedirectURL)
-	if cfg.GenOAuth.ClientSecret != "" {
-		formData.Set("client_secret", cfg.GenOAuth.ClientSecret)
-	}
-	req, err := http.NewRequest("POST", cfg.GenOAuth.TokenURL, strings.NewReader(formData.Encode()))
-	if err != nil {
-		return err
-	}
-	req.Header.Add("Content-Type", "application/x-www-form-urlencoded")
-	req.Header.Add("Content-Length", strconv.Itoa(len(formData.Encode())))
-	req.Header.Set("Accept", "application/json")
-
-	client := &http.Client{}
-	userinfo, err := client.Do(req)
-
-	if err != nil {
-		return err
-	}
-	defer func() {
-		if err := userinfo.Body.Close(); err != nil {
-			rerr = err
-		}
-	}()
-
-	data, _ := ioutil.ReadAll(userinfo.Body)
-	tokenRes := adfsTokenRes{}
-
-	if err := json.Unmarshal(data, &tokenRes); err != nil {
-		return fmt.Errorf("getUserInfoFromADFS oauth2: cannot fetch token: %+v", err)
-	}
-
-	ptokens.PAccessToken = string(tokenRes.AccessToken)
-	ptokens.PIdToken = string(tokenRes.IDToken)
-
-	s := strings.Split(tokenRes.IDToken, ".")
-	if len(s) < 2 {
-		return fmt.Errorf("getUserInfoFromADFS jws: invalid token received")
-	}
-
-	idToken, err := base64.RawURLEncoding.DecodeString(s[1])
-	if err != nil {
-		return fmt.Errorf("getUserInfoFromADFS decode token: %+v", err)
-	}
-	log.Debugf("getUserInfoFromADFS idToken: %+v", string(idToken))
-
-	adfsUser := structs.ADFSUser{}
-	json.Unmarshal([]byte(idToken), &adfsUser)
-	log.Infof("adfs adfsUser: %+v", adfsUser)
-	// data contains an access token, refresh token, and id token
-	// Please note that in order for custom claims to work you MUST set allatclaims in ADFS to be passed
-	// https://oktotechnologies.ca/2018/08/26/adfs-openidconnect-configuration/
-	if err = mapClaims([]byte(idToken), customClaims); err != nil {
-		return err
-	}
-	adfsUser.PrepareUserData()
-	var rxEmail = regexp.MustCompile("^[a-zA-Z0-9.!#$%&'*+\\/=?^_`{|}~-]+@[a-zA-Z0-9](?:[a-zA-Z0-9-]{0,61}[a-zA-Z0-9])?(?:\\.[a-zA-Z0-9](?:[a-zA-Z0-9-]{0,61}[a-zA-Z0-9])?)*$")
-
-	if len(adfsUser.Email) == 0 {
-		// If the email is blank, we will try to determine if the UPN is an email.
-		if rxEmail.MatchString(adfsUser.UPN) {
-			// Set the email from UPN if there is a valid email present.
-			adfsUser.Email = adfsUser.UPN
-		}
-	}
-	user.Username = adfsUser.Username
-	user.Email = adfsUser.Email
-	log.Debugf("User Obj: %+v", user)
-	return nil
-=======
 	return provider.GetUserInfo(r, user, customClaims, ptokens)
 }
 
@@ -874,7 +541,6 @@
 		log.Fatal("oauth.provider appears to be misconfigured, please check your config")
 		return nil
 	}
->>>>>>> 1779bc9d
 }
 
 // the standard error
