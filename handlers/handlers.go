--- conflicted
+++ resolved
@@ -581,7 +581,6 @@
 	return nil
 }
 
-<<<<<<< HEAD
 type adfsTokenRes struct {
 	AccessToken string `json:"access_token"`
 	TokenType   string `json:"token_type"`
@@ -589,8 +588,6 @@
 	ExpiresIn   int64  `json:"expires_in"` // relative seconds from now
 }
 
-=======
->>>>>>> 2c9be314
 // More info: https://docs.microsoft.com/en-us/windows-server/identity/ad-fs/overview/ad-fs-scenarios-for-developers#supported-scenarios
 func getUserInfoFromADFS(r *http.Request, user *structs.User) error {
 	code := r.URL.Query().Get("code")
@@ -612,36 +609,16 @@
 	req.Header.Add("Content-Length", strconv.Itoa(len(formData.Encode())))
 	req.Header.Set("Accept", "application/json")
 
-<<<<<<< HEAD
-=======
-	// v := url.Values{}
-	// userinfo, err := client.PostForm(cfg.GenOAuth.UserInfoURL, v)
-
->>>>>>> 2c9be314
 	client := &http.Client{}
 	userinfo, err := client.Do(req)
 
 	if err != nil {
-<<<<<<< HEAD
-=======
-		// http.Error(w, err.Error(), http.StatusBadRequest)
->>>>>>> 2c9be314
 		return err
 	}
 	defer userinfo.Body.Close()
 
 	body, _ := ioutil.ReadAll(userinfo.Body)
-<<<<<<< HEAD
 	tokenRes := adfsTokenRes{}
-=======
-
-	var tokenRes struct {
-		AccessToken string `json:"access_token"`
-		TokenType   string `json:"token_type"`
-		IDToken     string `json:"id_token"`
-		ExpiresIn   int64  `json:"expires_in"` // relative seconds from now
-	}
->>>>>>> 2c9be314
 
 	if err := json.Unmarshal(body, &tokenRes); err != nil {
 		log.Errorf("oauth2: cannot fetch token: %v", err)
@@ -665,13 +642,7 @@
 	log.Println("adfs adfsUser: ", adfsUser)
 
 	adfsUser.PrepareUserData()
-<<<<<<< HEAD
 	user.Username = adfsUser.Username
-=======
-	user.Username = adfsUser.UPN
-	user.IDToken = string(tokenRes.IDToken)
-	user.AccessToken = string(tokenRes.AccessToken)
->>>>>>> 2c9be314
 	log.Debug(user)
 	return nil
 }
